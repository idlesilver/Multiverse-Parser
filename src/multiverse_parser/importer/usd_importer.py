--- conflicted
+++ resolved
@@ -234,10 +234,7 @@
             if mesh_property.points.size == 0 or mesh_property.face_vertex_counts.size == 0 or mesh_property.face_vertex_indices.size == 0:
                 # TODO: Fix empty mesh
                 continue
-<<<<<<< HEAD
-=======
             print(f"Importing mesh {mesh_path} from {tmp_mesh_file_path}...")
->>>>>>> 6e4a09a3
 
             geom_builder = body_builder.add_geom(geom_name=f"{mesh_name}",
                                                  geom_property=geom_property)
